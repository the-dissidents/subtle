import { invoke, Channel } from '@tauri-apps/api/core';
import { Debug } from './Debug';

export type StreamInfo = {
    type: 'audio' | 'video' | 'subtitle' | 'unknown',
    index: number,
    description: string
};

export type AudioStatus = {
    index: number,
    length: number,
    sampleRate: number
}

export type VideoStatus = {
    index: number,
    length: number,
    framerate: number,
    sampleAspectRatio: number,
    size: [width: number, height: number],
}

export type SampleResult = {
    audio: {
        start: number,
        position: number,
        intensity: number[]
    },
    video: {
        start: number,
        keyframes: number[]
    },
    isEof: boolean
}

export type MediaEvent = {
    event: 'done'
    data: {}
} | {
    event: 'EOF'
    data: {}
} | {
    event: 'opened'
    data: { id: number }
} | {
    event: 'mediaStatus',
    data: {
        audioIndex: number,
        videoIndex: number,
        duration: number,
        streams: StreamInfo[]
    }
} | {
    event: 'audioStatus',
    data: AudioStatus
} | {
    event: 'videoStatus',
    data: VideoStatus
} | {
    event: 'debug',
    data: { message: string }
} | {
    event: 'runtimeError',
    data: { what: string }
} | {
    event: 'noStream',
    data: {}
} | {
    event: 'invalidId',
    data: {}
} | {
    event: 'ffmpegVersion',
    data: { value: string }
} | {
    event: 'keyframeData',
    data: { pos: number | null }
} | {
    event: 'sampleDone',
    data: { pos: number }
} | {
    event: 'sampleDone2',
    data: SampleResult
};

class MediaError extends Error {
    constructor(msg: string, public readonly from: string) {
        super(`${msg} (${from})`);
        this.name = 'MediaError';
    }
}

type MediaEventKey = MediaEvent['event'];
type MediaEventData = {[E in MediaEvent as E['event']]: E['data']};
type MediaEventHandler<key extends MediaEventKey> = (data: MediaEventData[key]) => void;

function createChannel(
    from: string, handler: {[key in MediaEventKey]?: MediaEventHandler<key>}, 
    reject: (e: any) => void, timeout = 1000
) {
    if (timeout > 0) setTimeout(
        () => reject(new MediaError('timed out', from)), timeout);
    
    const channel = new Channel<MediaEvent>;
    channel.onmessage = (msg) => {
        let h = handler[msg.event];
        // console.log('received message:', msg);
        // 'as any' because (A => C) | (B => C) will not accept A | B as the parameter
        if (h) {
            h(msg.data as any);
            return;
        }

        switch (msg.event) {
        case 'debug':
            Debug.info(msg.data.message);
            break;
        case 'runtimeError':
            return reject(new MediaError('runtimeError: ' + msg.data.what, from));
        case 'invalidId':
            return reject(new MediaError('invalid media ID referenced', from));
        default:
            return reject(new Error('unhandled event: ' + msg.event));
        }
    }
    // Debug.trace('created channel for', from);
    return channel;
}

export type VideoFrameData = {
    type: 'video',
    position: number,
    time: number,
    stride: number,
    content: Uint8ClampedArray
}

export type AudioFrameData = {
    type: 'audio',
    position: number,
    time: number,
    content: Float32Array
}

export class MMedia {
    #destroyed = false;
    #currentJobs = 0;
    #video: VideoStatus | undefined;
    #audio: AudioStatus | undefined;
    #outSize: [number, number] = [-1, -1];
    #eof = false;

    get video(): Readonly<VideoStatus> | undefined {
        return this.#video;
    }

    get audio(): Readonly<AudioStatus> | undefined {
        return this.#audio;
    }

    get outputSize(): readonly [number, number] {
        return this.#outSize;
    }

    get streams(): readonly StreamInfo[] {
        return this._streams;
    }

    get duration() {
        return this._duration;
    }

    get hasJob() {
        Debug.assert(this.#currentJobs >= 0);
        return this.#currentJobs != 0;
    }

    get isEOF() {
        return this.#eof;
    }

    private constructor(
        private id: number,
        private _duration: number,
        private _streams: StreamInfo[]
    ) {
        Debug.info(`media ${id} opened`);
    }

    #readFrameData(data: ArrayBuffer): AudioFrameData | VideoFrameData {
        const view = new DataView(data);
        const type = view.getUint32(0, true) == 0 ? 'audio' : 'video';
        const position = view.getInt32(4, true);
        const time = view.getFloat64(8, true);
        if (type == 'audio') {
            const length = view.getUint32(16, true);
            const content = new Float32Array(data, 20, length);
            // Debug.debug('received:', `audio @${position}(${time})`)
            // this.#_finalizationReg.register(data, `audio @${position}(${time})`);
            return { type, position, time, content } satisfies AudioFrameData;
        } else {
            const stride = view.getUint32(16, true);
            const length = view.getUint32(20, true);
            const content = new Uint8ClampedArray(data, 24, length);
            // Debug.debug('received:', `video @${position}(${time})`)
            // this.#_finalizationReg.register(data, `video @${position}(${time})`);
            return { type, position, time, stride, content } satisfies VideoFrameData;
        }
    }

    #readFloatArrayData(data: ArrayBuffer) {
        const view = new DataView(data);
        const length = view.getUint32(0, true);
        const content = new Float32Array(data, 4, length);
        return content;
    }

    #readByteArrayData(data: ArrayBuffer) {
        const view = new DataView(data);
        const length = view.getUint32(0, true);
        const content = new Uint8Array(data, 4, length);
        return content;
    }

    static async open(path: string) {
        const id = await new Promise<number>((resolve, reject) => {
            let channel = createChannel('open', {
                opened: (data) => resolve(data.id)
            }, reject);
            invoke('open_media', {path, channel});
        });
        const status = await new Promise<{
            audioIndex: number,
            videoIndex: number,
            duration: number,
            streams: StreamInfo[]
        }>((resolve, reject) => {
            let channel = createChannel('open/status', {
                mediaStatus: (data) => resolve(data)
            }, reject);
            invoke('media_status', {id, channel});
        });
        return new MMedia(id, status.duration, status.streams);
    }

    get isClosed() {
        return this.#destroyed;
    }

    async close() {
        Debug.assert(!this.#destroyed);
        await new Promise<void>((resolve, reject) => {
            let channel = createChannel('close', {
                done: () => {
                    Debug.info(`media ${this.id} closed`);
                    this.#destroyed = true;
                    // IPC.deleteListeners(this);
                    resolve();
                }
            }, reject);
            invoke('close_media', {id: this.id, channel});
        });
    }
    
    async waitUntilAvailable() {
        return await new Promise<void>((resolve, reject) => {
            setTimeout(() => reject(new MediaError('timed out', 'waitUntilAvailable')), 1000);
            const wait = () => {
                if (!this.hasJob) resolve();
                else setTimeout(wait, 1);
            };
            wait();
        });
    }

    async openAudio(audioId: number) {
        Debug.assert(!this.#destroyed);
        this.#audio = await new Promise<AudioStatus>((resolve, reject) => {
            let channel = createChannel('openAudio', {
                audioStatus: (data) => resolve(data)
            }, reject);
            invoke('open_audio', {id: this.id, audioId, channel});
        });
        return this.#audio;
    }

    async openAudioSampler(audioId: number, resolution: number) {
        Debug.assert(!this.#destroyed);
        this.#audio = await new Promise<AudioStatus>((resolve, reject) => {
            let channel = createChannel('openAudioSampler', {
                audioStatus: (data) => resolve(data)
            }, reject);
            invoke('open_audio_sampler', {id: this.id, audioId, resolution, channel});
        });
        return this.#audio;
    }

    async openVideo(videoId: number, accel: boolean) {
        Debug.assert(!this.#destroyed);
        this.#video = await new Promise<VideoStatus>((resolve, reject) => {
            let channel = createChannel('openVideo', {
                videoStatus: (data) => resolve(data)
            }, reject);
            invoke('open_video', {id: this.id, videoId, accel, channel});
        });
        this.#outSize = [...this.#video.size];
        return this.#video;
    }

    async openVideoSampler(videoId: number, accel: boolean) {
        Debug.assert(!this.#destroyed);
        this.#video = await new Promise<VideoStatus>((resolve, reject) => {
            let channel = createChannel('openVideoSampler', {
                videoStatus: (data) => resolve(data)
            }, reject);
            invoke('open_video_sampler', {id: this.id, videoId, accel, channel});
        });
        return this.#video;
    }

    async status() {
        Debug.assert(!this.#destroyed);
        return await new Promise<{
            audioIndex: number,
            videoIndex: number
        }>((resolve, reject) => {
            let channel = createChannel('status', {
                mediaStatus: (data) => resolve(data)
            }, reject);
            invoke('media_status', {id: this.id, channel});
        });
    }

    async setVideoSize(width: number, height: number) {
        Debug.assert(!this.#destroyed);
        Debug.assert(this.#video !== undefined);
        width = Math.max(1, Math.floor(width));
        height = Math.max(1, Math.floor(height));
        await new Promise<void>((resolve, reject) => {
            let channel = createChannel('setVideoSize', {
                done: () => resolve()
            }, reject);
            invoke('video_set_size', {id: this.id, channel, width, height});
        });
        this.#outSize = [width, height];
    }

    /** returns null on EOF */
    async readNextFrame() {
        Debug.assert(!this.#destroyed);
        Debug.assert(this.#currentJobs == 0);
        let channel: Channel<MediaEvent> | undefined;
        this.#currentJobs += 1;
        try {
            return await new Promise<VideoFrameData | AudioFrameData | null>((resolve, reject) => {
                channel = createChannel('readNextFrame', { 
                    'EOF': () => {
                        Debug.debug('at eof');
                        this.#eof = true;
                        resolve(null);
                    }
                }, reject);
                invoke<ArrayBuffer>('get_next_frame_data', { id: this.id, channel })
                    .then((x) => {
                        if (x.byteLength > 0)
                            resolve(this.#readFrameData(x))
                    });
            });
        } finally {
            this.#currentJobs -= 1;
        }
    }

    /** returns null on EOF */
    async sampleAutomatic(targetWorkingTimeMs: number) {
        Debug.assert(!this.#destroyed);
        Debug.assert(this.#currentJobs == 0);
        let channel: Channel<MediaEvent> | undefined;
        this.#currentJobs += 1;
        try {
            return await new Promise<number | null>((resolve, reject) => {
                channel = createChannel('sampleAutomatic', {
                    'EOF': () => {
                        Debug.debug('at eof');
                        this.#eof = true;
                        resolve(null);
                    },
                    sampleDone: (data) => resolve(data.pos)
                }, reject);
                invoke('sample_automatic', { id: this.id, targetWorkingTimeMs, channel });
            });
        } finally {
            this.#currentJobs -= 1;
        }
    }

    /** returns null on EOF */
    async sampleAutomatic2(targetWorkingTimeMs: number) {
        Debug.assert(!this.#destroyed);
        Debug.assert(this.#currentJobs == 0);
        let channel: Channel<MediaEvent> | undefined;
        this.#currentJobs += 1;
        try {
            return await new Promise<SampleResult>((resolve, reject) => {
                channel = createChannel('sampleAutomatic', {
                    sampleDone2: (data) => resolve(data)
                }, reject);
                invoke('sample_automatic2', { id: this.id, targetWorkingTimeMs, channel });
            });
        } finally {
            this.#currentJobs -= 1;
        }
    }

    async seekAudio(position: number) {
        Debug.assert(!this.#destroyed);
        Debug.assert(this.#currentJobs == 0);
        let channel: Channel<MediaEvent> | undefined;
        this.#currentJobs += 1;
        try {
            return await new Promise<void>((resolve, reject) => {
                channel = createChannel('seekAudio', {
                    done: () => resolve()
                }, reject);
                invoke('seek_audio', { id: this.id, channel, position });
            });
        } finally {
            this.#currentJobs -= 1;
        }
    }

    async seekVideo(position: number) {
        Debug.assert(!this.#destroyed);
        Debug.assert(this.#currentJobs == 0);
        let channel: Channel<MediaEvent> | undefined;
        this.#currentJobs += 1;
        try {
            return await new Promise<void>((resolve, reject) => {
                channel = createChannel('seekVideo', {
                    done: () => resolve()
                }, reject);
                invoke('seek_video', { id: this.id, channel, position });
            });
        } finally {
            this.#currentJobs -= 1;
        }
    }

    async skipUntil(videoPosition: number, audioPosition: number) {
        Debug.assert(!this.#destroyed);
        Debug.assert(this.#currentJobs == 0);
        let channel: Channel<MediaEvent> | undefined;
        this.#currentJobs += 1;
        try {
            return await new Promise<VideoFrameData | AudioFrameData | null>((resolve, reject) => {
                channel = createChannel('skipUntilVideoFrame', { 
                    'EOF': () => {
                        Debug.debug('at eof');
                        this.#eof = true;
                        resolve(null);
                    }
                }, reject);
                invoke<ArrayBuffer>('skip_until', { 
                    id: this.id, videoPosition, audioPosition, channel 
                }).then((x) => {
                    if (x.byteLength > 0)
                        resolve(this.#readFrameData(x))
                });
            });
        } finally {
            this.#currentJobs -= 1;
        }
    }

    async getKeyframeBefore(pos: number) {
        Debug.assert(!this.#destroyed);
        let channel: Channel<MediaEvent> | undefined;
        return await new Promise<number | null>((resolve, reject) => {
            channel = createChannel('getKeyframeBefore', {
                keyframeData: (data) => resolve(data.pos)
            }, reject);
            invoke('get_keyframe_before', { id: this.id, channel, pos });
        });
    }

    async getAudioSamplerData(level: number, from: number, to: number) {
        Debug.assert(!this.#destroyed);
        // await Debug.trace('getAudioSamplerData', level, from, to);
        return await new Promise<Float32Array>((resolve, reject) => {
            let channel = createChannel('getAudioSamplerData', {}, reject);
            invoke<ArrayBuffer>('get_audio_sampler_data', {id: this.id, channel, level, from, to})
                .then((x) => {
                    if (x.byteLength > 0)
                        resolve(this.#readFloatArrayData(x))
                });
        });
    }

    async getVideoSamplerData(level: number, from: number, to: number) {
        Debug.assert(!this.#destroyed);
        // await Debug.trace('getVideoSamplerData', level, from, to);
        return await new Promise<Uint8Array>((resolve, reject) => {
            let channel = createChannel('getVideoSamplerData', {}, reject);
            invoke<ArrayBuffer>('get_video_sampler_data', {id: this.id, channel, level, from, to})
                .then((x) => {
                    if (x.byteLength > 0)
                        resolve(this.#readByteArrayData(x))
                });
        });
    }
}

export const MAPI = {
    async version() {
        return await new Promise<string>((resolve, reject) => {
            let channel = createChannel('version', {
                ffmpegVersion: (data) => resolve(data.value)
            }, reject);
            invoke('media_version', {channel});
        });
    },

<<<<<<< HEAD
    async decodeFile(path: string, encoding: string | null) {
        const { type, data } = await invoke<{ type: 'ok' | 'error', data: string }>(
            'decode_file_as', { path, encoding });
        if (type == 'error') throw new Error(`decode_file_as: ${data}`);
        return data;
    },

    async detectOrDecodeFile(path: string) {
        const result = await invoke<{ 
            type: 'normal' | 'error', data: string 
        } | { type: 'strange' }>(
            'decode_or_detect_file', { path });
        if (result.type == 'error') throw new Error(`decode_or_detect_file: ${result.data}`);
        if (result.type == 'strange') return null;
        return result.data;
=======
    async config() {
        return await invoke<string>('media_config', {});
    },

    async testPerformance(path: string, postprocess: boolean, hwaccel: boolean) {
        return await new Promise<void>((resolve, reject) => {
            let channel = createChannel('test_performance', {
                done: () => resolve()
            }, reject, -1);
            invoke('test_performance', {path, postprocess, hwaccel, channel});
        });
>>>>>>> 19a76198
    }
}

<|MERGE_RESOLUTION|>--- conflicted
+++ resolved
@@ -520,7 +520,19 @@
         });
     },
 
-<<<<<<< HEAD
+    async config() {
+        return await invoke<string>('media_config', {});
+    },
+
+    async testPerformance(path: string, postprocess: boolean, hwaccel: boolean) {
+        return await new Promise<void>((resolve, reject) => {
+            let channel = createChannel('test_performance', {
+                done: () => resolve()
+            }, reject, -1);
+            invoke('test_performance', {path, postprocess, hwaccel, channel});
+        });
+    },
+
     async decodeFile(path: string, encoding: string | null) {
         const { type, data } = await invoke<{ type: 'ok' | 'error', data: string }>(
             'decode_file_as', { path, encoding });
@@ -536,19 +548,6 @@
         if (result.type == 'error') throw new Error(`decode_or_detect_file: ${result.data}`);
         if (result.type == 'strange') return null;
         return result.data;
-=======
-    async config() {
-        return await invoke<string>('media_config', {});
-    },
-
-    async testPerformance(path: string, postprocess: boolean, hwaccel: boolean) {
-        return await new Promise<void>((resolve, reject) => {
-            let channel = createChannel('test_performance', {
-                done: () => resolve()
-            }, reject, -1);
-            invoke('test_performance', {path, postprocess, hwaccel, channel});
-        });
->>>>>>> 19a76198
-    }
-}
-
+    }
+}
+
